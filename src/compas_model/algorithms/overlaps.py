--- conflicted
+++ resolved
@@ -1,8 +1,3 @@
-<<<<<<< HEAD
-from compas_occ.brep import OCCBrepFace as BrepFace
-
-=======
->>>>>>> 2fa01492
 from compas.geometry import Brep
 from compas.tolerance import TOL
 from compas_model.interactions import ContactInterface
